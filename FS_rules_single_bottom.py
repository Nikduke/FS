#!/usr/bin/env python3
"""
Combined single-file version of FS_rules_current with core utilities
inlined for easier editing and distribution.
"""

import os
import sys
from pathlib import Path

import numpy as np
import pandas as pd
import matplotlib.pyplot as plt
from scipy.signal import find_peaks
import warnings

# ───── CONFIGURATION PARAMETERS ──────────────────────────────────────────
INCLUDE_NEGATIVE_PEAKS = True         # If True, also detect negative peaks (dips) in X/Z curves
ENABLE_ABSOLUTE = False           # True = run all absolute rules; False = skip them
FUND = 60.0                      # Fundamental frequency [Hz]
MAX_HARMONIC = 4                 # Highest harmonic to check (2..MAX_HARMONIC)
HARMONIC_BAND_HZ = 5.0  # ±Hz band around each harmonic (e.g. ±5 Hz of n·FUND)
Z_REF, X_REF = 100.0, 50.0       # Reference impedances [Ω]
CLUSTER_BAND = 0.03              # ±3% clustering for envelope rule (C3)
ENV_Z_SHIFT = float(os.getenv("ENV_Z_SHIFT", "0.05"))  # Fractional |Z| difference for C3
MIN_REL_LIST = 5                 # Minimum number of relative worst cases
MAX_REL_CASES = 2                # Max cases to keep per relative rule
PEAK_PROMINENCE = None           # Prominence for find_peaks (None = no filtering)
BOOK = Path("FS_sweep.xlsx")     # Input workbook
ABS_OUT = Path("absolute_worst_cases.txt")
REL_OUT = Path("relative_worst_cases.txt")
FIG_POS = Path("positive_sequence.png")
FIG_ZERO = Path("zero_sequence.png")
FIG_ABS = Path("absolute_cases.png")

# Comments on configuration:
#  - ENABLE_ABSOLUTE: set to False to skip all absolute‐rule logic.
#  - FUND: if your system is 50 Hz, change to 50.0.
#  - MAX_HARMONIC: number of harmonics to check (e.g. 4 = 2nd, 3rd, 4th).
#  - HARMONIC_BAND_HZ: window size around each harmonic. With FUND=60 and n=2,
#      the band spans 120±5 Hz (115–125 Hz).
#  - PEAK_PROMINENCE: threshold for scipy.find_peaks; if None, all local maxima count.
#  - Z_REF, X_REF, CLUSTER_BAND, ENV_Z_SHIFT: absolute‐rule thresholds. ENV_Z_SHIFT
#    can also be set via the environment variable ``ENV_Z_SHIFT``.

# --- Inlined from fs_rules_core.py -------------------------------------------

def load_data(book: Path):
    """Load the Excel workbook and return frequency index and dataframes."""
    print(f"\u25B6 1. Loading {book.name} \u2026")
    try:
        R1 = pd.read_excel(book, "R1", index_col=0)
        X1 = pd.read_excel(book, "X1", index_col=0)
        R0 = pd.read_excel(book, "R0", index_col=0)
        X0 = pd.read_excel(book, "X0", index_col=0)
    except Exception as e:
        sys.exit(f"\u274C Cannot open {book}: {e}")

    freqs = R1.index.to_numpy()
    cases = R1.columns
    return freqs, cases, R1, X1, R0, X0


def compute_metrics(
    freqs,
    cases,
    R1,
    X1,
    R0,
    X0,
    FUND: float,
    MAX_HARMONIC: int,
    HARMONIC_BAND_HZ: float,
    INCLUDE_NEGATIVE_PEAKS: bool,
    PEAK_PROMINENCE,
):
    """Compute base metrics and return them along with a meta dataframe."""
    print("\u25B6 2. Computing base metrics (Z1, Z0, Q1, Q0, etc.) …")
    Z1 = np.hypot(R1, X1)
    Q1 = (X1.abs() / R1.replace(0, np.nan)).fillna(np.inf)
    Z0 = np.hypot(R0, X0)
    Q0 = (X0.abs() / R0.replace(0, np.nan)).fillna(np.inf)

    meta = pd.DataFrame(index=cases)

    # 2.1 Global peaks (positive-sequence)
    meta["Z1_pk"] = Z1.max()
    meta["f_pk"] = Z1.idxmax()
    meta["Q1_pk"] = [Q1.at[meta.at[c, "f_pk"], c] for c in cases]

    # 2.2 Global peaks (zero-sequence)
    meta["Z0_pk"] = Z0.max()
    meta["Q0_pk"] = [Q0.at[meta.at[c, "f_pk"], c] for c in cases]

    # 2.3 Harmonic-exact and harmonic-bin-peak metrics
    for seq_label, Zdf, Xdf, Rdf in [
        ("1", Z1, X1, R1),  # positive-sequence
        ("0", Z0, X0, R0),  # zero-sequence
    ]:
        for n in range(2, MAX_HARMONIC + 1):
            f_target = n * FUND
            idx_nearest = np.abs(freqs - f_target).argmin()
            col_exact_Z = f"Z{seq_label}_exact_{n}"
            col_exact_X = f"X{seq_label}_exact_{n}"
            col_exact_R = f"R{seq_label}_exact_{n}"
            col_exact_Q = f"Q{seq_label}_exact_{n}"
            meta[col_exact_Z] = Zdf.iloc[idx_nearest]
            meta[col_exact_X] = Xdf.iloc[idx_nearest]
            meta[col_exact_R] = Rdf.iloc[idx_nearest]
            meta[col_exact_Q] = (
                meta[col_exact_X].abs() / meta[col_exact_R].replace(0, np.nan)
            ).fillna(np.inf)

            mask = (freqs >= f_target - HARMONIC_BAND_HZ) & (
                freqs <= f_target + HARMONIC_BAND_HZ
            )
            if mask.sum() == 0:
                meta[f"Z{seq_label}_peak_{n}"] = 0.0
                meta[f"X{seq_label}_peak_{n}"] = 0.0
                meta[f"Q{seq_label}_peak_{n}"] = 0.0
                continue

            Z_band = Zdf.loc[mask, :]
            X_band = Xdf.loc[mask, :]
            R_band = Rdf.loc[mask, :]

            Z_peak = pd.Series(index=cases, dtype=float)
            X_at_peak = pd.Series(index=cases, dtype=float)
            R_at_peak = pd.Series(index=cases, dtype=float)
            Q_peak = pd.Series(index=cases, dtype=float)

            for c in cases:
                values = Z_band[c].to_numpy()
                if INCLUDE_NEGATIVE_PEAKS:
                    peaks_pos, _ = find_peaks(values, prominence=PEAK_PROMINENCE)
                    peaks_neg, _ = find_peaks(-values, prominence=PEAK_PROMINENCE)
                    peaks = np.concatenate([peaks_pos, peaks_neg])
                else:
                    peaks, _ = find_peaks(values, prominence=PEAK_PROMINENCE)

                if peaks.size > 0:
                    best_idx = peaks[np.argmax(values[peaks])]
                    freq_of_peak = freqs[mask][best_idx]
                    Z_peak[c] = values[best_idx]
                    X_at_peak[c] = X_band.at[freq_of_peak, c]
                    R_at_peak[c] = R_band.at[freq_of_peak, c]
                    Q_peak[c] = abs(X_at_peak[c]) / (
                        R_at_peak[c] if R_at_peak[c] != 0 else np.nan
                    )
                else:
                    Z_peak[c] = 0.0
                    X_at_peak[c] = 0.0
                    R_at_peak[c] = np.nan
                    Q_peak[c] = 0.0

            meta[f"Z{seq_label}_peak_{n}"] = Z_peak
            meta[f"X{seq_label}_peak_{n}"] = X_at_peak
            meta[f"Q{seq_label}_peak_{n}"] = Q_peak.fillna(np.inf)

    # 2.4 Min values and energy (area under |Z| curve)
    meta["X1_min"], meta["R1_min"] = X1.min(), R1.min()
    meta["X0_min"], meta["R0_min"] = X0.min(), R0.min()
    trapz = getattr(np, "trapezoid", np.trapz)
    meta["ΣZ1"] = pd.Series(trapz(Z1.to_numpy(), x=freqs, axis=0), index=cases)
    meta["ΣZ0"] = pd.Series(trapz(Z0.to_numpy(), x=freqs, axis=0), index=cases)

    return meta, Z1, Z0, Q1, Q0


def reserve_and_legend(fig, axs, handles, raw_labels, tag_map, expl_map):
<<<<<<< HEAD
    """Add a bottom legend and expand the figure so it never overlaps plots."""
    labels = [f"{c}: {tag_map[c]} – {expl_map[c]}" for c in raw_labels]

    # Temporary legend to measure its height
=======
    """Add a bottom legend and grow the figure height to fit it."""
    labels = [f"{c}: {tag_map[c]} – {expl_map[c]}" for c in raw_labels]

    # Initial legend placement to measure its height
>>>>>>> d9dbd281
    legend = fig.legend(
        handles,
        labels,
        loc="lower center",
        ncol=2,
        frameon=False,
        fontsize="small",
        bbox_to_anchor=(0.5, 0.0),
        bbox_transform=fig.transFigure,
    )

<<<<<<< HEAD
    # Draw once so the legend has a size
    fig.canvas.draw()
    legend_height = legend.get_window_extent().height / fig.dpi

    pad_in = legend_height * 0.3  # breathing room below legend

=======
    # Draw once to determine the legend size
    fig.canvas.draw()
    legend_height = legend.get_window_extent().height / fig.dpi

    # Extra padding below the legend in inches
    pad_in = legend_height * 0.2

    # Grow the figure height to keep subplot sizes unchanged
>>>>>>> d9dbd281
    new_height = fig.get_figheight() + legend_height + pad_in
    fig.set_figheight(new_height)

    bottom = (legend_height + pad_in / 2) / new_height
<<<<<<< HEAD

    # Reserve space for the legend and tighten layout within that box
    fig.tight_layout(rect=[0, bottom, 1, 1], h_pad=0.3)
    fig.subplots_adjust(bottom=bottom)

    # Place legend centred in the reserved bottom margin
    legend.set_bbox_to_anchor((0.5, bottom / 2), transform=fig.transFigure)

=======
    fig.subplots_adjust(bottom=bottom, hspace=0.3)

    # Reposition the legend inside the new bottom margin
    legend.set_bbox_to_anchor((0.5, bottom / 2), transform=fig.transFigure)

    fig.tight_layout()
>>>>>>> d9dbd281


def plot_sequence(axs, metrics, cases, label_func, harmonic, harmonics, bin_halfwidth, line_kwargs=None):
    """Plot each metric for the given cases."""
    for ax, (_, df, ylabel) in zip(axs, metrics):
        for n in harmonics:
            ax.axvline(n, color="black", linestyle="--", linewidth=1.0, alpha=0.7)
            ax.axvline(n - bin_halfwidth, color="gray", linestyle=":", linewidth=0.8, alpha=0.7)
            ax.axvline(n + bin_halfwidth, color="gray", linestyle=":", linewidth=0.8, alpha=0.7)
        for c in cases:
            kw = line_kwargs(c) if line_kwargs else {}
            ax.plot(harmonic, df[c], label=label_func(c), **kw)
        ax.set_ylabel(ylabel)
        ax.set_xticks(harmonics)
        ax.set_xticklabels([f"{n}H" for n in harmonics])
    axs[-1].set_xlabel("Harmonic Number (n)")
    return axs[0].get_legend_handles_labels()

# --- End of inlined core -----------------------------------------------------

LABELS = {
    "Z1_PEAK23H":    "Largest |Z1| at 2H/3H (bin peak, |X1|≤0.05·|Z1|)",
    "Z1_HIGH_QPK":   "Highest Q1·|Z1| peak (Z1_pk>5·Z_ref & Q1>3)",
    "Z1_CAP_WELL":   "Deep capacitive well1 (X1_min<−4·X_ref, R1_min<10)",
    "Z1_LOWFREQ":    "Low-freq Z1 (<0.8·FUND) with Q1>2",
    "Z0_PEAK23H_0":  "Largest |Z0| at 2H/3H (bin peak, |X0|≤0.05·|Z0|)",
    "Z0_HIGH_QPK_0": "Highest Q0·|Z0| peak (Z0_pk>5·Z_ref & Q0>3)",
    "Z0_CAP_WELL_0": "Deep capacitive well0 (X0_min<−4·X_ref, R0_min<10)",
    "Z0_LOWFREQ_0":  "Low-freq Z0 (<0.8·FUND) with Q0>2",
    "C3":             "Envelope: same f_pk, |Z1_pk| differs >10%",
    **{f"H-Z_exact({n}H)": f"Max |Z1| exactly at {n}·FUND" for n in range(2, MAX_HARMONIC+1)},
    **{f"H-X_exact({n}H)": f"Max |X1| exactly at {n}·FUND" for n in range(2, MAX_HARMONIC+1)},
    **{f"H-Q_exact({n}H)": f"Max Q1 exactly at {n}·FUND" for n in range(2, MAX_HARMONIC+1)},
    **{f"H-Z_peak({n}H)": f"Max |Z1| peak in ±{HARMONIC_BAND_HZ}Hz of {n}·FUND" for n in range(2, MAX_HARMONIC+1)},
    **{f"H-X_peak({n}H)": f"Max |X1| peak in ±{HARMONIC_BAND_HZ}Hz of {n}·FUND" for n in range(2, MAX_HARMONIC+1)},
    **{f"H-Q_peak({n}H)": f"Max Q1 peak in ±{HARMONIC_BAND_HZ}Hz of {n}·FUND" for n in range(2, MAX_HARMONIC+1)},
    **{f"H-Z0_exact({n}H)": f"Max |Z0| exactly at {n}·FUND" for n in range(2, MAX_HARMONIC+1)},
    **{f"H-X0_exact({n}H)": f"Max |X0| exactly at {n}·FUND" for n in range(2, MAX_HARMONIC+1)},
    **{f"H-Q0_exact({n}H)": f"Max Q0 exactly at {n}·FUND" for n in range(2, MAX_HARMONIC+1)},
    **{f"H-Z0_peak({n}H)": f"Max |Z0| peak in ±{HARMONIC_BAND_HZ}Hz of {n}·FUND" for n in range(2, MAX_HARMONIC+1)},
    **{f"H-X0_peak({n}H)": f"Max |X0| peak in ±{HARMONIC_BAND_HZ}Hz of {n}·FUND" for n in range(2, MAX_HARMONIC+1)},
    **{f"H-Q0_peak({n}H)": f"Max Q0 peak in ±{HARMONIC_BAND_HZ}Hz of {n}·FUND" for n in range(2, MAX_HARMONIC+1)},
    "Q-R":   "Highest Q1 at any peak",
    "R-Min": "Minimum R1 over all freq",
    "E-Zero":"Earliest X1 zero crossing / min freq",
    "ΣZ":    "Largest Σ|Z1| (energy)",
    "Q0-R":   "Highest Q0 at any peak",
    "R0-Min": "Minimum R0 over all freq",
    "E-Zero0":"Earliest X0 zero crossing / min freq",
    "ΣZ0":    "Largest Σ|Z0| (energy)",
    "TopUp": "Peer-top-up by ladder score",
}

ABS_ORDER = [
    "Z1_PEAK23H",
    "Z1_HIGH_QPK",
    "Z1_CAP_WELL",
    "Z1_LOWFREQ",
    "Z0_PEAK23H_0",
    "Z0_HIGH_QPK_0",
    "Z0_CAP_WELL_0",
    "Z0_LOWFREQ_0",
    "C3",
]


def apply_absolute_rules(meta, cases):
    """Return a mapping of case -> absolute rule tag."""
    tags_abs = {c: [] for c in cases}
    sel_abs = {}

    if ENABLE_ABSOLUTE:
        print("▶ 3. Applying absolute rules …")
        for c in cases:
            fpk = meta.at[c, "f_pk"]

            Z2p = meta.at[c, "Z1_peak_2"]
            Z3p = meta.at[c, "Z1_peak_3"]
            X2p = abs(meta.at[c, "X1_peak_2"])
            X3p = abs(meta.at[c, "X1_peak_3"])
            Zpeak = max(Z2p, Z3p)
            X_at_Zpeak = X2p if Z2p >= Z3p else X3p
            if (Zpeak > 5 * Z_REF) and (X_at_Zpeak <= 0.05 * Zpeak):
                tags_abs[c].append("Z1_PEAK23H")

            Zpk1, Qpk1 = meta.at[c, "Z1_pk"], meta.at[c, "Q1_pk"]
            if (Zpk1 > 5 * Z_REF) and (Qpk1 > 3):
                tags_abs[c].append("Z1_HIGH_QPK")

            Xmin1, Rmin1 = meta.at[c, "X1_min"], meta.at[c, "R1_min"]
            if (Xmin1 < -4 * X_REF) and (Rmin1 < 10):
                tags_abs[c].append("Z1_CAP_WELL")

            if (fpk < 0.8 * FUND) and (Qpk1 > 2):
                tags_abs[c].append("Z1_LOWFREQ")

            Z2p0 = meta.at[c, "Z0_peak_2"]
            Z3p0 = meta.at[c, "Z0_peak_3"]
            X2p0 = abs(meta.at[c, "X0_peak_2"])
            X3p0 = abs(meta.at[c, "X0_peak_3"])
            Zpeak0 = max(Z2p0, Z3p0)
            X_at_Zpeak0 = X2p0 if Z2p0 >= Z3p0 else X3p0
            if (Zpeak0 > 5 * Z_REF) and (X_at_Zpeak0 <= 0.05 * Zpeak0):
                tags_abs[c].append("Z0_PEAK23H_0")

            Zpk0, Qpk0 = meta.at[c, "Z0_pk"], meta.at[c, "Q0_pk"]
            if (Zpk0 > 5 * Z_REF) and (Qpk0 > 3):
                tags_abs[c].append("Z0_HIGH_QPK_0")

            Xmin0, Rmin0 = meta.at[c, "X0_min"], meta.at[c, "R0_min"]
            if (Xmin0 < -4 * X_REF) and (Rmin0 < 10):
                tags_abs[c].append("Z0_CAP_WELL_0")

            if (fpk < 0.8 * FUND) and (Qpk0 > 2):
                tags_abs[c].append("Z0_LOWFREQ_0")

        print("   Hit counts:")
        for rule in ABS_ORDER[:-1]:
            count = sum(rule in tags_abs[c] for c in cases)
            print(f"    {rule}: {count}")

        print("▶ 4. Selecting winners for each absolute rule …")
        for rule in ABS_ORDER[:-1]:
            candidates = [c for c in cases if rule in tags_abs[c]]
            if not candidates:
                continue

            if rule in ("Z1_PEAK23H", "Z0_PEAK23H_0"):
                key_peak = "Z1_peak_2" if rule == "Z1_PEAK23H" else "Z0_peak_2"
                Zvals2 = meta.loc[candidates, key_peak]
                Zvals3 = meta.loc[candidates, key_peak.replace("2", "3")]
                Z_combined = pd.DataFrame({"2nd": Zvals2, "3rd": Zvals3}).max(axis=1)
                winner = Z_combined.idxmax()
            else:
                key_map = {
                    "Z1_HIGH_QPK": "Z1_pk",
                    "Z1_CAP_WELL": "X1_min",
                    "Z1_LOWFREQ": "f_pk",
                    "Z0_HIGH_QPK_0": "Z0_pk",
                    "Z0_CAP_WELL_0": "X0_min",
                    "Z0_LOWFREQ_0": "f_pk",
                }
                key = key_map[rule]
                if "min" in key:
                    winner = meta.loc[candidates, key].idxmin()
                else:
                    winner = meta.loc[candidates, key].idxmax()

            sel_abs[winner] = rule
            print(f"    {rule} → {winner}")

        print(f"▶ 5. Applying envelope rule C3 (ENV_Z_SHIFT={ENV_Z_SHIFT}) …")
        for c in cases:
            if c in sel_abs:
                continue
            for w in sel_abs:
                same = (
                    abs(meta.at[c, "f_pk"] - meta.at[w, "f_pk"]) / meta.at[w, "f_pk"]
                    < CLUSTER_BAND
                )
                big = (
                    abs(meta.at[c, "Z1_pk"] - meta.at[w, "Z1_pk"]) / meta.at[w, "Z1_pk"]
                    > ENV_Z_SHIFT
                )
                if same and big:
                    sel_abs[c] = "C3"
                    print(f"    C3 → {c}")
                    break
        print(f"   Absolute count = {len(sel_abs)}")
    else:
        print("▶ Skipping absolute-rule analysis (ENABLE_ABSOLUTE=False)")

    return sel_abs


def select_relative_cases(meta, cases, sel_abs):
    """Build relative peer-metric mapping and return rule cases and order."""
    print("▶ 6. Building relative peer-metric list …")
    peer_pool = [c for c in cases if c not in sel_abs]
    peer_rule_cases = {}
    peer_first_tag = {}

    rel_order = []
    for n in range(2, MAX_HARMONIC + 1):
        rel_order.extend(
            [
                f"H-Z_exact({n}H)",
                f"H-X_exact({n}H)",
                f"H-Q_exact({n}H)",
                f"H-Z_peak({n}H)",
                f"H-X_peak({n}H)",
                f"H-Q_peak({n}H)",
            ]
        )
    for n in range(2, MAX_HARMONIC + 1):
        rel_order.extend(
            [
                f"H-Z0_exact({n}H)",
                f"H-X0_exact({n}H)",
                f"H-Q0_exact({n}H)",
                f"H-Z0_peak({n}H)",
                f"H-X0_peak({n}H)",
                f"H-Q0_peak({n}H)",
            ]
        )
    rel_order.extend([
        "Q-R",
        "R-Min",
        "E-Zero",
        "ΣZ",
        "Q0-R",
        "R0-Min",
        "E-Zero0",
        "ΣZ0",
        "TopUp",
    ])

    for n in range(2, MAX_HARMONIC + 1):
        Z_exact = meta[f"Z1_exact_{n}"].loc[peer_pool]
        X_exact = meta[f"X1_exact_{n}"].abs().loc[peer_pool]
        Q_exact = meta[f"Q1_exact_{n}"].loc[peer_pool]
        if not Z_exact.empty:
            for c in Z_exact.nlargest(MAX_REL_CASES).index:
                peer_rule_cases.setdefault(f"H-Z_exact({n}H)", []).append(c)
                peer_first_tag.setdefault(c, f"H-Z_exact({n}H)")
        if not X_exact.empty:
            for c in X_exact.nlargest(MAX_REL_CASES).index:
                peer_rule_cases.setdefault(f"H-X_exact({n}H)", []).append(c)
                peer_first_tag.setdefault(c, f"H-X_exact({n}H)")
        if not Q_exact.empty:
            for c in Q_exact.nlargest(MAX_REL_CASES).index:
                peer_rule_cases.setdefault(f"H-Q_exact({n}H)", []).append(c)
                peer_first_tag.setdefault(c, f"H-Q_exact({n}H)")

        Z_peak = meta[f"Z1_peak_{n}"].loc[peer_pool]
        X_peak = meta[f"X1_peak_{n}"].abs().loc[peer_pool]
        Q_peak = meta[f"Q1_peak_{n}"].loc[peer_pool]
        if not Z_peak.empty:
            top_cases = Z_peak[Z_peak > 0].nlargest(MAX_REL_CASES).index
            for c in top_cases:
                peer_rule_cases.setdefault(f"H-Z_peak({n}H)", []).append(c)
                peer_first_tag.setdefault(c, f"H-Z_peak({n}H)")
        if not X_peak.empty:
            top_cases = X_peak[X_peak > 0].nlargest(MAX_REL_CASES).index
            for c in top_cases:
                peer_rule_cases.setdefault(f"H-X_peak({n}H)", []).append(c)
                peer_first_tag.setdefault(c, f"H-X_peak({n}H)")
        if not Q_peak.empty:
            top_cases = Q_peak[Q_peak > 0].nlargest(MAX_REL_CASES).index
            for c in top_cases:
                peer_rule_cases.setdefault(f"H-Q_peak({n}H)", []).append(c)
                peer_first_tag.setdefault(c, f"H-Q_peak({n}H)")

    for n in range(2, MAX_HARMONIC + 1):
        Z0_exact = meta[f"Z0_exact_{n}"].loc[peer_pool]
        X0_exact = meta[f"X0_exact_{n}"].abs().loc[peer_pool]
        Q0_exact = meta[f"Q0_exact_{n}"].loc[peer_pool]
        if not Z0_exact.empty:
            for c in Z0_exact.nlargest(MAX_REL_CASES).index:
                peer_rule_cases.setdefault(f"H-Z0_exact({n}H)", []).append(c)
                peer_first_tag.setdefault(c, f"H-Z0_exact({n}H)")
        if not X0_exact.empty:
            for c in X0_exact.nlargest(MAX_REL_CASES).index:
                peer_rule_cases.setdefault(f"H-X0_exact({n}H)", []).append(c)
                peer_first_tag.setdefault(c, f"H-X0_exact({n}H)")
        if not Q0_exact.empty:
            for c in Q0_exact.nlargest(MAX_REL_CASES).index:
                peer_rule_cases.setdefault(f"H-Q0_exact({n}H)", []).append(c)
                peer_first_tag.setdefault(c, f"H-Q0_exact({n}H)")

        Z0_peak = meta[f"Z0_peak_{n}"].loc[peer_pool]
        X0_peak = meta[f"X0_peak_{n}"].abs().loc[peer_pool]
        Q0_peak = meta[f"Q0_peak_{n}"].loc[peer_pool]
        if not Z0_peak.empty:
            top_cases = Z0_peak[Z0_peak > 0].nlargest(MAX_REL_CASES).index
            for c in top_cases:
                peer_rule_cases.setdefault(f"H-Z0_peak({n}H)", []).append(c)
                peer_first_tag.setdefault(c, f"H-Z0_peak({n}H)")
        if not X0_peak.empty:
            top_cases = X0_peak[X0_peak > 0].nlargest(MAX_REL_CASES).index
            for c in top_cases:
                peer_rule_cases.setdefault(f"H-X0_peak({n}H)", []).append(c)
                peer_first_tag.setdefault(c, f"H-X0_peak({n}H)")
        if not Q0_peak.empty:
            top_cases = Q0_peak[Q0_peak > 0].nlargest(MAX_REL_CASES).index
            for c in top_cases:
                peer_rule_cases.setdefault(f"H-Q0_peak({n}H)", []).append(c)
                peer_first_tag.setdefault(c, f"H-Q0_peak({n}H)")

    if peer_pool:
        for tag, series, smallest in [
            ("Q-R", meta.loc[peer_pool, "Q1_pk"], False),
            ("R-Min", meta.loc[peer_pool, "R1_min"], True),
            ("E-Zero", meta.loc[peer_pool, "f_pk"], True),
            ("ΣZ", meta.loc[peer_pool, "ΣZ1"], False),
            ("Q0-R", meta.loc[peer_pool, "Q0_pk"], False),
            ("R0-Min", meta.loc[peer_pool, "R0_min"], True),
            ("ΣZ0", meta.loc[peer_pool, "ΣZ0"], False),
        ]:
            cases_sorted = (
                series.nsmallest(MAX_REL_CASES)
                if smallest
                else series.nlargest(MAX_REL_CASES)
            ).index
            for c in cases_sorted:
                peer_rule_cases.setdefault(tag, []).append(c)
                peer_first_tag.setdefault(c, tag)

    total_selected = sum(len(v) for v in peer_rule_cases.values())
    print(f"   Initial peer count = {total_selected}")
    for tag in rel_order:
        for c in peer_rule_cases.get(tag, []):
            print(f"    {tag} → {c}")

    ladder = (
        meta["Z1_pk"] / Z_REF
        + meta[[f"Z1_peak_{n}" for n in range(2, MAX_HARMONIC + 1)]].max(axis=1) / Z_REF
        + meta["Q1_pk"]
        + ((0.8 * FUND - meta["f_pk"]).clip(lower=0) / (0.8 * FUND))
        + meta["X1_min"].abs() / X_REF
    )
    print("▶ 7. Top-up if needed …")
    while len(peer_first_tag) < MIN_REL_LIST:
        remaining = [c for c in ladder.index if c not in peer_first_tag]
        nxt = pd.Series(ladder.loc[remaining]).idxmax()
        peer_rule_cases.setdefault("TopUp", []).append(nxt)
        peer_first_tag.setdefault(nxt, "TopUp")
        print(f"    TopUp → {nxt} (score={ladder[nxt]:.2f})")
    print(f"   Final peer count = {len(peer_first_tag)}")

    return peer_rule_cases, peer_first_tag, rel_order


def plot_results(
    freqs,
    meta,
    R1,
    X1,
    R0,
    X0,
    Z1,
    Z0,
    peer_rule_cases,
    peer_first_tag,
    sel_abs,
):
    """Plot all figures and save them to disk."""
    print("▶ 9. Plotting selected cases …")
    all_cases = list(peer_first_tag.keys())
    case_expl = {c: LABELS.get(peer_first_tag[c], "") for c in all_cases}

    pos_cases = [
        c
        for c in all_cases
        if not peer_first_tag[c].startswith(
            ("H-X0", "H-Z0", "H-Q0", "Q0-R", "R0-Min", "E-Zero0", "ΣZ0")
        )
    ]
    zero_cases = [c for c in all_cases if c not in pos_cases]

    harmonic = freqs / FUND
    harmonics = np.arange(1, MAX_HARMONIC + 1)
    bin_halfwidth = HARMONIC_BAND_HZ / FUND

    def line_kwargs(case):
        tag = peer_first_tag.get(case, sel_abs.get(case, "")).lower()
        if "peak" in tag:
            return {"linestyle": "--", "linewidth": 1.0}
        return {"linestyle": "-", "linewidth": 1.5}

    print("▶ 9a. Positive-sequence plots …")
    metrics_pos = [
        ("X1", X1, "X1 (Ω)"),
        ("R1", R1, "R1 (Ω)"),
        ("X1/R1", X1.div(R1.replace(0, np.nan)), "X1/R1"),
        ("Z1", Z1, "Z1 (Ω)"),
    ]
    fig1, axs1 = plt.subplots(4, 1, figsize=(10, 14), sharex=True)
    h1, labs1 = plot_sequence(
        axs1,
        metrics_pos,
        pos_cases,
        lambda c: c,
        harmonic,
        harmonics,
        bin_halfwidth,
        line_kwargs,
    )
    reserve_and_legend(fig1, axs1, h1, labs1, peer_first_tag, case_expl)
    fig1.savefig(FIG_POS, dpi=300)
    print(f"   ↳ saved {FIG_POS.name}")

    print("▶ 9b. Zero-sequence plots …")
    metrics_zero = [
        ("X0", X0, "X0 (Ω)"),
        ("R0", R0, "R0 (Ω)"),
        ("X0/R0", X0.div(R0.replace(0, np.nan)), "X0/R0"),
        ("Z0", Z0, "Z0 (Ω)"),
    ]
    fig2, axs2 = plt.subplots(4, 1, figsize=(8, 15), sharex=True)
    h2, labs2 = plot_sequence(
        axs2,
        metrics_zero,
        zero_cases,
        lambda c: c,
        harmonic,
        harmonics,
        bin_halfwidth,
        line_kwargs,
    )
    reserve_and_legend(fig2, axs2, h2, labs2, peer_first_tag, case_expl)
    fig2.savefig(FIG_ZERO, dpi=300)
    print(f"   ↳ saved {FIG_ZERO.name}")

    if ENABLE_ABSOLUTE and sel_abs:
        print("▶ 9c. Absolute-rule plots …")
        abs_cases = list(sel_abs.keys())
        abs_first_tag = {c: sel_abs[c] for c in abs_cases}
        abs_case_expl = {c: LABELS.get(sel_abs[c], "") for c in abs_cases}
        pos_abs = [c for c in abs_cases if not sel_abs[c].endswith("_0")]
        zero_abs = [c for c in abs_cases if sel_abs[c].endswith("_0")]

        fig3, axs3 = plt.subplots(4, 2, figsize=(14, 15), sharex="col")
        handles, labels = [], []
        if pos_abs:
            h3p, lab3p = plot_sequence(
                axs3[:, 0],
                metrics_pos,
                pos_abs,
                lambda c: c,
                harmonic,
                harmonics,
                bin_halfwidth,
                line_kwargs,
            )
            handles.extend(h3p)
            labels.extend(lab3p)
        else:
            for ax in axs3[:, 0]:
                ax.axis("off")
        if zero_abs:
            h3z, lab3z = plot_sequence(
                axs3[:, 1],
                metrics_zero,
                zero_abs,
                lambda c: c,
                harmonic,
                harmonics,
                bin_halfwidth,
                line_kwargs,
            )
            handles.extend(h3z)
            labels.extend(lab3z)
        else:
            for ax in axs3[:, 1]:
                ax.axis("off")
        reserve_and_legend(fig3, axs3.ravel(), handles, labels, abs_first_tag, abs_case_expl)
        fig3.savefig(FIG_ABS, dpi=300)
        print(f"   ↳ saved {FIG_ABS.name}")

    plt.show()


def write_report(meta, peer_rule_cases, rel_order):
    """Write a detailed plain-text report."""
    try:
        from collections import defaultdict

        lines = [
            "Frequency Sweep – Worst-Case Harmonic Selection Report",
            "=" * 60,
            f"Fundamental Frequency: {FUND} Hz",
            f"Harmonic Range: 2H to {MAX_HARMONIC}H",
            f"Bin Width: ±{HARMONIC_BAND_HZ} Hz",
            f"Include Negative Peaks: {'Yes' if INCLUDE_NEGATIVE_PEAKS else 'No'}",
            f"Absolute Rule Enabled: {'Yes' if ENABLE_ABSOLUTE else 'No'}",
            "",
        ]

        tag_map = defaultdict(list)
        for tag, cases_list in peer_rule_cases.items():
            for case in cases_list:
                tag_map[case].append(tag)

        for tag in rel_order:
            lines.append(tag)
            lines.append("-" * len(tag))
            for case in peer_rule_cases.get(tag, []):
                use_Z0 = tag.startswith(("H-X0", "H-Z0", "H-Q0", "Q0-R", "R0-Min", "ΣZ0"))
                fpk = meta.at[case, "f_pk"]
                zpk = meta.at[case, "Z0_pk" if use_Z0 else "Z1_pk"]
                qpk = meta.at[case, "Q0_pk" if use_Z0 else "Q1_pk"]
                lines.append(f"{case:<40} | {fpk:6.1f} Hz | Z={zpk:7.1f} Ω | Q={qpk:4.2f}")
            lines.append("")

        dup_cases = {c: t for c, t in tag_map.items() if len(t) > 1}
        if dup_cases:
            lines.append("Duplicate Cases Triggered by Multiple Rules")
            lines.append("-" * 44)
            for case, tags in dup_cases.items():
                fpk = meta.at[case, "f_pk"]
                zpk = meta.at[case, "Z1_pk"]
                qpk = meta.at[case, "Q1_pk"]
                tag_str = ", ".join(tags)
                lines.append(f"{case:<40} | {tag_str:<24} | {fpk:6.1f} Hz | Z={zpk:7.1f} Ω | Q={qpk:4.2f}")
            lines.append("")

        with open("worst_case_report.txt", "w", encoding="utf-8") as f:
            f.write("\n".join(lines))
        print("   ↳ Plain-text report saved as: worst_case_report.txt")
    except Exception as e:
        print(f"   [Text Report Error] {e}")


def main():
    freqs, cases, R1, X1, R0, X0 = load_data(BOOK)
    meta, Z1, Z0, Q1, Q0 = compute_metrics(
        freqs,
        cases,
        R1,
        X1,
        R0,
        X0,
        FUND,
        MAX_HARMONIC,
        HARMONIC_BAND_HZ,
        INCLUDE_NEGATIVE_PEAKS,
        PEAK_PROMINENCE,
    )
    sel_abs = apply_absolute_rules(meta, cases)
    peer_rule_cases, peer_first_tag, rel_order = select_relative_cases(meta, cases, sel_abs)

    def emit(path, mapping, title, order):
        print(f"\n{title}")
        print("Case".ljust(38), "Tag".ljust(14), "f_pk   Z1_pk   Q1_pk   Explanation")
        print("─" * 130)
        lines = []
        for tag in order:
            for case in mapping.get(tag, []):
                explanation = LABELS.get(tag, "")
                line = (
                    f"{case} | {tag} | {explanation} | "
                    f"f_pk={meta.at[case,'f_pk']:.1f}Hz | "
                    f"Z1_pk={meta.at[case,'Z1_pk']:.1f}Ω | "
                    f"Q1_pk={meta.at[case,'Q1_pk']:.2f}"
                )
                lines.append(line)
                print(
                    f"{case:<38} {tag:<14} {meta.at[case,'f_pk']:>5.1f}  "
                    f"{meta.at[case,'Z1_pk']:>7.1f}  {meta.at[case,'Q1_pk']:>6.2f}   {explanation}"
                )
        path.write_text("\n".join(lines), encoding="utf-8")
        print(f"   ↳ saved {len(lines)} rows to {path.name}")

    abs_map = {}
    for case, tag in sel_abs.items():
        abs_map.setdefault(tag, []).append(case)
    emit(ABS_OUT, abs_map, "ABSOLUTE RULE LIST", ABS_ORDER)
    emit(REL_OUT, peer_rule_cases, "RELATIVE TOP-5 LIST", rel_order)

    plot_results(freqs, meta, R1, X1, R0, X0, Z1, Z0, peer_rule_cases, peer_first_tag, sel_abs)
    write_report(meta, peer_rule_cases, rel_order)


if __name__ == "__main__":
    main()<|MERGE_RESOLUTION|>--- conflicted
+++ resolved
@@ -168,17 +168,9 @@
 
 
 def reserve_and_legend(fig, axs, handles, raw_labels, tag_map, expl_map):
-<<<<<<< HEAD
     """Add a bottom legend and expand the figure so it never overlaps plots."""
     labels = [f"{c}: {tag_map[c]} – {expl_map[c]}" for c in raw_labels]
-
     # Temporary legend to measure its height
-=======
-    """Add a bottom legend and grow the figure height to fit it."""
-    labels = [f"{c}: {tag_map[c]} – {expl_map[c]}" for c in raw_labels]
-
-    # Initial legend placement to measure its height
->>>>>>> d9dbd281
     legend = fig.legend(
         handles,
         labels,
@@ -190,28 +182,15 @@
         bbox_transform=fig.transFigure,
     )
 
-<<<<<<< HEAD
     # Draw once so the legend has a size
     fig.canvas.draw()
     legend_height = legend.get_window_extent().height / fig.dpi
 
-    pad_in = legend_height * 0.3  # breathing room below legend
-
-=======
-    # Draw once to determine the legend size
-    fig.canvas.draw()
-    legend_height = legend.get_window_extent().height / fig.dpi
-
-    # Extra padding below the legend in inches
-    pad_in = legend_height * 0.2
-
-    # Grow the figure height to keep subplot sizes unchanged
->>>>>>> d9dbd281
+    pad_in = legend_height * 0.3  # breathing room below legen
     new_height = fig.get_figheight() + legend_height + pad_in
     fig.set_figheight(new_height)
 
     bottom = (legend_height + pad_in / 2) / new_height
-<<<<<<< HEAD
 
     # Reserve space for the legend and tighten layout within that box
     fig.tight_layout(rect=[0, bottom, 1, 1], h_pad=0.3)
@@ -219,15 +198,6 @@
 
     # Place legend centred in the reserved bottom margin
     legend.set_bbox_to_anchor((0.5, bottom / 2), transform=fig.transFigure)
-
-=======
-    fig.subplots_adjust(bottom=bottom, hspace=0.3)
-
-    # Reposition the legend inside the new bottom margin
-    legend.set_bbox_to_anchor((0.5, bottom / 2), transform=fig.transFigure)
-
-    fig.tight_layout()
->>>>>>> d9dbd281
 
 
 def plot_sequence(axs, metrics, cases, label_func, harmonic, harmonics, bin_halfwidth, line_kwargs=None):
