--- conflicted
+++ resolved
@@ -38,7 +38,7 @@
 CLUSTER_BAND = 0.03              # ±3% clustering for envelope rule (C3)
 ENV_Z_SHIFT = float(os.getenv("ENV_Z_SHIFT", "0.05"))  # Fractional |Z| difference for C3
 MIN_REL_LIST = 5                 # Minimum number of relative worst cases
-MAX_REL_CASES = 5                # Max cases to keep per relative rule
+MAX_REL_CASES = 2                # Max cases to keep per relative rule
 PEAK_PROMINENCE = None           # Prominence for find_peaks (None = no filtering)
 BOOK = Path("FS_sweep.xlsx")     # Input workbook
 ABS_OUT = Path("absolute_worst_cases.txt")
@@ -533,7 +533,6 @@
         nrows = (n + ncols - 1) // ncols
         line_height = 0.03
         legend_height = nrows * line_height
-<<<<<<< HEAD
         bottom_margin = legend_height + 0.05
 
         top = 0.95
@@ -547,12 +546,6 @@
             scale = base_frac / new_frac
             fig.set_figheight(fig.get_figheight() * scale)
         fig.subplots_adjust(top=top, bottom=bottom_margin, hspace=0.3)
-=======
-        bottom_margin = min(legend_height + 0.05, 0.5)
-        if bottom_margin < legend_height + 0.05:
-            print("   [WARN] Legend truncated: too many cases for available space")
-        fig.subplots_adjust(top=0.95, bottom=bottom_margin, hspace=0.3)
->>>>>>> 1bd5d110
         y_anchor = bottom_margin / 2
         fig.legend(handles, labels, loc="lower center", ncol=ncols, frameon=False, fontsize="small", bbox_to_anchor=(0.5, y_anchor))
 
@@ -582,6 +575,19 @@
         ("R1", R1, "R1 (Ω)"),
         ("X1/R1", X1.div(R1.replace(0, np.nan)), "X1/R1"),
         ("Z1", Z1, "Z1 (Ω)"),
+    ]
+    fig1, axs1 = plt.subplots(4, 1, figsize=(10, 14), sharex=True)
+    h1, labs1 = plot_sequence(axs1, metrics_pos, pos_cases, lambda c: c)
+    reserve_and_legend(fig1, axs1, h1, labs1, peer_first_tag, case_expl)
+    fig1.savefig(FIG_POS, dpi=300)
+    print(f"   ↳ saved {FIG_POS.name}")
+
+    print("▶ 9b. Zero-sequence plots …")
+    metrics_zero = [
+        ("X0", X0, "X0 (Ω)"),
+        ("R0", R0, "R0 (Ω)"),
+        ("X0/R0", X0.div(R0.replace(0, np.nan)), "X0/R0"),
+        ("Z0", Z0, "Z0 (Ω)"),
     ]
     fig1, axs1 = plt.subplots(4, 1, figsize=(10, 14), sharex=True)
     h1, labs1 = plot_sequence(axs1, metrics_pos, pos_cases, lambda c: c)
